# -*- coding: utf-8 -*-

from __future__ import absolute_import
from __future__ import division
from __future__ import print_function
from __future__ import unicode_literals

import numpy as np
from scipy.ndimage import map_coordinates
from scipy.ndimage.interpolation import shift
from scipy.optimize import curve_fit, minimize 

def calculate_speeds(IM, origin=None, Jacobian=False, dr=1, dt=None):
    """ This performs an angular integration of the image returning 
        the one-dimentional intensity profile as a function of the 
        radial coordinate. 
        
     Parameters
     ----------
      - IM: a rows x cols ndarray.
<<<<<<< HEAD
      - origin: tuple, image center coordinate relative to *bottom-left* corner
                defaults to (rows//2+rows%2,cols//2+cols%2)
      - Jacobian: boolean, include r*sinθ in the angular sum (integration)
=======
      - origin: tuple, image center coordinate 
                defaults to (rows//2+rows%2,cols//2+cols%2)
      - Jacobian: boolean, include sinθ in the angular sum (integration)
>>>>>>> 9cf1a974
      - dr: float, radial coordinate grid spacing, in pixels (default 1)
      - dt: float, theta coordinate grid spacing in degrees
            (default rows//2)
      
     Returns
     -------
      - speeds: a 1D array of the integrated intensity 
      - r: the 1D array of radial coordinates.
      - theta: 1D array of theta coordinates
     """
    
<<<<<<< HEAD
    polarIM, r_grid, theta_grid = reproject_image_into_polar(IM, origin, 
                                       Jacobian=Jacobian, dr=dr, dt=dt)
    theta = theta_grid[0,:]  # theta coordinates
    r = r_grid[:,0]          # radial coordinates

    if Jacobian:  #  x r sinθ    
        sintheta = np.abs(np.sin(theta))
        polarIM = polarIM*sintheta[np.newaxis, :]
        polarIM = polarIM*r[:,np.newaxis]
    
    speeds = np.sum(polarIM, axis=1)
    
    return speeds, r[:IM.shape[1]]   # width = image width
=======
    polarIM, r, theta = reproject_image_into_polar(IM, origin, rmax='circle', dr=dr, dt=dt)

    if Jacobian:  #  x r^2 sinθ    
        sintheta = np.abs(np.sin(theta))
        polarIM = polarIM*sintheta[np.newaxis, :]
        r2 = r**2
        polarIM = polarIM*r2[:,np.newaxis]
    
    speeds = np.sum(polarIM, axis=1)
    
    # Clip the data corresponding to the corners, since 
    # these pixels contain incomplete information
    n = np.min(np.shape(IM))//2     # find the shortest radial coordinate
    if dr is not None:
        n *= np.ceil(n/dr)

    speeds = speeds[:n]             # clip the 1D data

    return speeds, r, theta
>>>>>>> 9cf1a974


def calculate_angular_distributions(IM, radial_ranges=None):
    """
    Intensity variation in the angular coordinate, theta

    This function is the theta-coordinate complement to 'calculate_speeds(IM)'

    (optionally and more useful) returning intensity vs angle for specific
    radial ranges

    Parameters
    ----------
     - IM: rows x cols  numpy array - image

     - radial_ranges: tuple list [(r0, r1), (r2, r3), ...] 
                      Evaluate the intensity vs angle for the radial
                      ranges r0_r1, r2_r3, etc. 

    Returns
    ---------
     - theta: 1d numpy array of angles, relative to vertical direction
     - angular_dist: cols/2 x number of radial ranges numpy array 
                     Intensity vs angle distribution for each selected
                     radial range
    """

<<<<<<< HEAD
    polarIM, r_grid, theta_grid = reproject_image_into_polar(IM)

    theta = theta_grid[0,:]  # theta coordinates
    r = r_grid[:,0]          # radial coordinates

    if radial_ranges is None:
        radial_ranges = [(0,r[-1]),]

    intensity_vs_theta_at_R = []
    for rr in radial_ranges:
        subr = np.logical_and(r >= rr[0],r <= rr[1])

        # sum intensity across radius of spectral feature
        intensity_vs_theta_at_R.append(np.sum(polarIM[subr], axis=0))

    return theta, intensity_vs_theta_at_R


def anisotropy_parameter(theta, intensity, theta_ranges=None):
    """
    Evaluate anisotropy parameter ß, for I vs θ data
    
         I = σ_total/4π [ 1 + β P2(cosθ) ]     Eq.(1)

     where P2(x)=(3x^2-1)/2 is a 2nd order Legendre polynomial.
    
    Cooper and Zare "Angular distribution of photoelectrons"
    J Chem Phys 48, 942-943 (1968) doi:10.1063/1.1668742


=======
    polarIM, r, theta = reproject_image_into_polar(IM)

    if radial_ranges is None:
        radial_ranges = [(0,r[-1]),]

    intensity_vs_theta_at_R = []
    for rr in radial_ranges:
        subr = np.logical_and(r >= rr[0],r <= rr[1])

        # sum intensity across radius of spectral feature
        intensity_vs_theta_at_R.append(np.sum(polarIM[subr], axis=0))

    return theta, intensity_vs_theta_at_R


def anisotropy_parameter(theta, intensity, theta_ranges=None):
    """
    Evaluate anisotropy parameter ß, for I vs θ data
    
         I = σ_total/4π [ 1 + β P2(cosθ) ]     Eq.(1)

     where P2(x)=(3x^2-1)/2 is a 2nd order Legendre polynomial.
    
    Cooper and Zare "Angular distribution of photoelectrons"
    J Chem Phys 48, 942-943 (1968) doi:10.1063/1.1668742


>>>>>>> 9cf1a974
    Parameters:
    -----------
     - theta
     - intensity: 1d numpy array
     - theta_ranges: list of tuple angular ranges over which to fit
                     
    Returns:
    --------
      - fit parameters: (beta, error_beta), (amplitude, error_amplitude)

    """
    def P2(x):   # 2nd order Legendre polynomial
        return (3*x*x-1)/2

    def PAD(theta, beta, amplitude):
        return amplitude*(1 + beta*P2(np.cos(theta)))   # Eq. (1) as above

    # select data to be included in the fit by θ
    if theta_ranges is not None:
        subtheta = np.ones(len(theta), dtype=bool) 
        for rt in theta_ranges:
            subtheta = np.logical_and(subtheta==True,
                       np.logical_and(theta >= rt[0],theta <= rt[1]))
        theta = theta[subtheta]
        intensity = intensity[subtheta] 

    # fit angular intensity distribution 
    popt, pcov = curve_fit(PAD, theta, intensity)

    beta, amplitude = popt
    error_beta, error_amplitude = np.sqrt(np.diag(pcov))

    return (beta, error_beta), (amplitude, error_amplitude)

def get_image_quadrants(IM, reorient=False):
    """
    Given an image (m,n) return its 4 quadrants Q0, Q1, Q2, Q3
    as defined in abel.hansenlaw.iabel_hansenlaw

    Parameters:
      - IM: 1D or 2D array
      - reorient: reorient image as required by abel.hansenlaw.iabel_hansenlaw
    """
    IM = np.atleast_2d(IM)

    n, m = IM.shape

    n_c = n//2 + n%2
    m_c = m//2 + m%2

    # define 4 quadrants of the image
    # see definition in abel.hansenlaw.iabel_hansenlaw
    Q1 = IM[:n_c, :m_c]
    Q2 = IM[-n_c:, :m_c]
    Q0 = IM[:n_c, -m_c:]
    Q3 = IM[-n_c:, -m_c:]

    if reorient:
        Q1 = np.fliplr(Q1)
        Q3 = np.flipud(Q3)
        Q2 = np.fliplr(np.flipud(Q2))

    return Q0, Q1, Q2, Q3

def put_image_quadrants (Q,odd_size=True):
    """
    Reassemble image from 4 quadrants Q = (Q0, Q1, Q2, Q3)
    The reverse process to get_image_quadrants()
    Qi defined in abel.hansenlaw.iabel_hansenlaw
    
    Parameters:
      - Q: tuple of numpy array quadrants
      - even_size: boolean, whether final image is even or odd pixel size
                   odd size requires trimming 1 row from Q1, Q0, and
                                              1 column from Q1, Q2

    Returns:  
      - rows x cols numpy array - the reassembled image
    """


    if not odd_size:
        Top    = np.concatenate((np.fliplr(Q[1]), Q[0]), axis=1)
        Bottom = np.flipud(np.concatenate((np.fliplr(Q[2]), Q[3]), axis=1))
    else:
        # odd size image remove extra row/column added in get_image_quadrant()
        Top    = np.concatenate((np.fliplr(Q[1][:-1,:-1]), Q[0][:-1,:]), axis=1)
        Bottom = np.flipud(np.concatenate((np.fliplr(Q[2][:,:-1]), Q[3]), axis=1))

    IM = np.concatenate((Top,Bottom), axis=0)

    return IM
 

def center_image(data, center, n, ndim=2):
    """ This centers the image at the given center and makes it of size n by n"""
    
    Nh,Nw = data.shape
    n_2 = n//2
    if ndim == 1:
        cx = int(center)
        im = np.zeros((1, 2*n))
        im[0, n-cx:n-cx+Nw] = data
        im = im[:, n_2:n+n_2]
        # This is really not efficient
        # Processing 2D image with identical rows while we just want a
        # 1D slice 
        im = np.repeat(im, n, axis=0)

    elif ndim == 2:
        cx, cy = np.asarray(center, dtype='int')
        
        # Make an array of zeros that is large enough for cropping or padding:
        sz = 2*np.round(n + np.max((Nw, Nh)))
        im = np.zeros((sz, sz))
        
        # Set center of "zeros image" to be the data
        im[sz//2-cy:sz//2-cy+Nh, sz//2-cx:sz//2-cx+Nw] = data
        
        # Crop padded image to size n 
        # note the n%2 which return the appropriate image size for both 
        # odd and even images
        im = im[sz//2-n_2:n_2+sz//2+n%2, sz//2-n_2:n_2+sz//2+n%2]
        
    else:
        raise ValueError
    
    return im


def center_image_asym(data, center_column, n_vert, n_horz, verbose=False):
    """ This centers a (rectangular) image at the given center_column and makes it of size n_vert by n_horz"""

    if data.ndim > 2:
        raise ValueError("Array to be centered must be 1- or 2-dimensional")

    c_im = np.copy(data) # make a copy of the original data for manipulation
    data_vert, data_horz = c_im.shape
    pad_mode = str("constant")

    if data_horz % 2 == 0:
        # Add column of zeros to the extreme right to give data array odd columns
        c_im = np.pad(c_im, ((0,0),(0,1)), pad_mode, constant_values=0)
        data_vert, data_horz = c_im.shape # update data dimensions

    delta_h = int(center_column - data_horz//2)
    if delta_h != 0:
        if delta_h < 0: 
            # Specified center is to the left of nominal center
            # Add compensating zeroes on the left edge
            c_im = np.pad(c_im, ((0,0),(2*np.abs(delta_h),0)), pad_mode, constant_values=0)
            data_vert, data_horz = c_im.shape
        else:
            # Specified center is to the right of nominal center
            # Add compensating zeros on the right edge
            c_im = np.pad(c_im, ((0,0),(0,2*delta_h)), pad_mode, constant_values=0)
            data_vert, data_horz = c_im.shape

    if n_vert >= data_vert and n_horz >= data_horz:
        pad_up = (n_vert - data_vert)//2
        pad_down = n_vert - data_vert - pad_up
        pad_left = (n_horz - data_horz)//2
        pad_right = n_horz - data_horz - pad_left

        c_im = np.pad(c_im, ((pad_up,pad_down), (pad_left,pad_right)), pad_mode, constant_values=0)

    elif n_vert >= data_vert and n_horz < data_horz:
        pad_up = (n_vert - data_vert)//2
        pad_down = n_vert - data_vert - pad_up
        crop_left = (data_horz - n_horz)//2
        crop_right = data_horz - n_horz - crop_left
        if verbose:
            print("Warning: cropping %d pixels from the sides of the image" %crop_left)
        c_im = np.pad(c_im[:,crop_left:-crop_right], ((pad_up, pad_down), (0,0)), pad_mode, constant_values=0)

    elif n_vert < data_vert and n_horz >= data_horz:
        crop_up = (data_vert - n_vert)//2
        crop_down = data_vert - n_vert - crop_up
        pad_left = (n_horz - data_horz)//2
        pad_right = n_horz - data_horz - pad_left
        if verbose:
            print("Warning: cropping %d pixels from top and bottom of the image" %crop_up)
        c_im = np.pad(c_im[crop_up:-crop_down], ((0,0), (pad_left, pad_right)), pad_mode, constant_values=0)

    elif n_vert < data_vert and n_horz < data_horz:
        crop_up = (data_vert - n_vert)//2
        crop_down = data_vert - n_vert - crop_up
        crop_left = (data_horz - n_horz)//2
        crop_right = data_horz - n_horz - crop_left
        if verbose:
            print("Warning: cropping %d pixels from top and bottom and %d pixels from the sides of the image " %(crop_up, crop_left))
        c_im = c_im[crop_up:-crop_down,crop_left:-crop_right]

    else:
        raise ValueError('Input data dimensions incompatible with chosen basis set.')

    return c_im


<<<<<<< HEAD
def center_image_by_slice(IM, slice_width=10, radial_range=(0,-1),
                          center_vertical=True, center_horizontal=True,
=======
def center_image_by_slice(IM, slice_width=10, r_range=(0,-1),
>>>>>>> 9cf1a974
                          pixel_center=True):
    """
    Center image by comparing opposite side, vertical and
    horizontal slice profiles 

    Parameters
    ----------
      - IM : rows x cols numpy array 
      
      - slice_width : add together this number of rows (cols) to improve signal
      
<<<<<<< HEAD
      - radial_range(rmin,rmax): radial range [rmin,rmax] for slide profile comparison
      - center_vertical: boolean, find vertical center
      - center_horizontal: boolean, find horizontal center
=======
      - r_range(rmin,rmax): radial range [rmin,rmax] for slide profile comparison
>>>>>>> 9cf1a974
      - pixel_center: boolean, make center of image within a pixel

    """
    # intensity difference between an axial slice and its shifted opposite
    def align(offset, top_or_left_slice, bottom_or_right_slice):

        diff = shift(top_or_left_slice,offset) - bottom_or_right_slice

        return (diff**2).sum()

    rows,cols = IM.shape
    r2 = rows//2
    c2 = cols//2
    sw2 = slice_width//2

    # slices - sum across slice_width rows (cols)
    left  = IM[r2-sw2:r2+sw2, :c2].sum(axis=0)
    right = IM[r2-sw2:r2+sw2, c2:].sum(axis=0)
    top   = IM[:r2, c2-sw2:c2+sw2].sum(axis=1)
    bot   = IM[r2:, c2-sw2:c2+sw2].sum(axis=1)

    # reorient slices to the same direction, select region [rmin:rmax]
<<<<<<< HEAD
    rmin, rmax = radial_range
=======
    rmin, rmax = r_range
>>>>>>> 9cf1a974
    left  = left[::-1][rmin:rmax]   # flip same direction as 'right'
    right = right[rmin:rmax]
    top   = top[::-1][rmin:rmax]    # flip
    bot   = bot[rmin:rmax]

    # compare and determine shift to best overlap slice profiles
    # fix me! - should be consistent and use curve_fit()?
    shift0 = [0,]
<<<<<<< HEAD
    if center_horizontal:
        horiz = minimize(align, shift0, args=(left, right))
    else: 
        horiz['x'] = 0.0
   
    if center_vertical:
        vert  = minimize(align, shift0, args=(top, bot))
    else:
        vert['x'] = 0.0
=======
    horiz = minimize(align, shift0, args=(left, right))
    vert  = minimize(align, shift0, args=(top, bot))
>>>>>>> 9cf1a974

    col_shift = horiz['x']
    row_shift = vert['x']

    if pixel_center: 
        col_shift += 0.5
        row_shift -= 0.5

    IM_centered = shift(IM,(row_shift,col_shift)) # center image

    if rows%2==0 and pixel_center:    # make odd size image
        IM_centered = IM_centered[:-1, 1:]  # drop left most column, bottom row

    return IM_centered, (row_shift,col_shift)


# The next two functions are adapted from
# http://stackoverflow.com/questions/3798333/image-information-along-a-polar-coordinate-system
# It is possible that there is a faster way to convert to polar coordinates.

<<<<<<< HEAD
def reproject_image_into_polar(data, origin=None, Jacobian=False,
                               dr=1, dt=None):
    """Reprojects a 2D numpy array ("data") into a polar coordinate system.
    "origin" is a tuple of (x0, y0) relative to the bottom-left image corner,
    and defaults to the center of the image.
=======
def reproject_image_into_polar(data, origin=None, rmax='corner', dr=1, dt=None):
    """Reprojects a 2D numpy array ("data") into a polar coordinate system.
    "origin" is a tuple of (x0, y0) and defaults to the center of the image.
>>>>>>> 9cf1a974
    
    Parameters
    ----------
     - data:   rowsxcolums numpy array
<<<<<<< HEAD
     - origin: tuple, the coordinate of the image center, relative to bottom-left
     - Jacobian: boolean, include r intensity scaling in the coordinate transform
     - dr: radial coordinate spacing for the grid interpolation
             tests show that there is not much point in going below 0.5
     - dt: angular coordinate spacing (in degrees)

     Returns
     -------
      - output:     rows x cols  or row(col)xrow(col) numpy array, polar image
      - r_grid:     meshgrid of radial coordinates
      - theta_grid: meshgrid of theta coordinates
=======
     - origin: tuple, the coordinate of the image center
>>>>>>> 9cf1a974
    """
    ny, nx = data.shape[:2]
    if origin is None:
        origin = (nx//2+nx%2, ny//2+ny%2)   # % handles odd size image

    # Determine that the min and max r and theta coords will be...
<<<<<<< HEAD
    x, y = index_coords(data, origin=origin)  # (x,y) coordinates of each pixel
    r, theta = cart2polar(x, y)               # convert (x,y) -> (r,θ)
                                              # note θ=0 is vertical

    nr = np.round((r.max()-r.min())/dr)
         
    if dt is None:
       nt = ny
    else:
       nt = np.round((theta.max()-theta.min())/(np.pi*dt/180))  # dt in degrees

    # Make a regular (in polar space) grid based on the min and max r & theta
    r_i     = np.linspace(r.min(), r.max(), nr, endpoint=False)
    theta_i = np.linspace(theta.min(), theta.max(), nt, endpoint=False)
=======
    x, y = index_coords(data, origin=origin)
    r, theta = cart2polar(x, y)   # convert (x,y) -> (r,θ)

    if rmax == 'corner':
       rmax = r.max()
       nr = rmax 
    else:
       min_nxy = np.min((nx,ny))
       rmax = min_nxy//2 + min_nxy%2 - 1 
       nr = int((min_nxy//2 + min_nxy%2)/dr+0.5)
         
    if dt is not None:
       nt = int((theta.max()-theta.min())/(np.pi*dt/180)+0.5)
    else:
       nt = ny//2

    # Make a regular (in polar space) grid based on the min and max r & theta
    r_i = np.linspace(r.min(), rmax, nr)
    theta_i = np.linspace(theta.min(), theta.max(), nt)
>>>>>>> 9cf1a974
    theta_grid, r_grid = np.meshgrid(theta_i, r_i)

    # Project the r and theta grid back into pixel coordinates
    X, Y = polar2cart(r_grid, theta_grid)

    X += origin[0] # We need to shift the origin
    Y += origin[1] # back to the bottom-left corner...
    xi, yi = X.flatten(), Y.flatten()
    coords = np.vstack((xi, yi)) # (map_coordinates requires a 2xn array)

    zi = map_coordinates(data, coords)
    output = zi.reshape((nr, nt))

    if Jacobian:
        output = output*r_i[:,np.newaxis]
    return output, r_grid, theta_grid


def index_coords(data, origin=None):
    """Creates x & y coords for the indicies in a numpy array "data".
    "origin" defaults to the center of the image. Specify origin=(0,0)
<<<<<<< HEAD
    to set the origin to the *bottom-left* corner of the image.
=======
    to set the origin to the top left corner of the image.
>>>>>>> 9cf1a974
    """
    ny, nx = data.shape[:2]
    if origin is None:
        origin_x, origin_y = nx//2+nx%2, ny//2+ny%2   # % to handle odd-size
    else:
        origin_x, origin_y = origin
    
    x, y = np.meshgrid(np.arange(float(nx)), np.arange(float(ny)))
    
    x -= origin_x
    y -= origin_y
    return x, y


def cart2polar(x, y):
    """
    Transform carthesian coordinates to polar
    """
    r = np.sqrt(x**2 + y**2)
    theta = np.arctan2(x, y)  # θ referenced to vertical
    return r, theta 


def polar2cart(r, theta):
    """
    Transform polar coordinates to carthesian
    """
    y = r * np.sin(theta)   # θ referenced to vertical
    x = r * np.cos(theta)
    return x, y



class CythonExtensionsNotBuilt(Exception):
    pass


CythonExtensionsNotBuilt_msg = CythonExtensionsNotBuilt(
        "Cython extensions were not propery built.\n"
        "Either the complilation failed at the setup phase (no complier, compiller not found etc),\n"
        "or you are using Windows 64bit with Anaconda that has a known issue with Cython\n"
        "https://groups.google.com/a/continuum.io/forum/#!topic/anaconda/3ES7VyW4t3I \n"
        )
<|MERGE_RESOLUTION|>--- conflicted
+++ resolved
@@ -18,15 +18,9 @@
      Parameters
      ----------
       - IM: a rows x cols ndarray.
-<<<<<<< HEAD
       - origin: tuple, image center coordinate relative to *bottom-left* corner
                 defaults to (rows//2+rows%2,cols//2+cols%2)
       - Jacobian: boolean, include r*sinθ in the angular sum (integration)
-=======
-      - origin: tuple, image center coordinate 
-                defaults to (rows//2+rows%2,cols//2+cols%2)
-      - Jacobian: boolean, include sinθ in the angular sum (integration)
->>>>>>> 9cf1a974
       - dr: float, radial coordinate grid spacing, in pixels (default 1)
       - dt: float, theta coordinate grid spacing in degrees
             (default rows//2)
@@ -38,7 +32,6 @@
       - theta: 1D array of theta coordinates
      """
     
-<<<<<<< HEAD
     polarIM, r_grid, theta_grid = reproject_image_into_polar(IM, origin, 
                                        Jacobian=Jacobian, dr=dr, dt=dt)
     theta = theta_grid[0,:]  # theta coordinates
@@ -49,30 +42,10 @@
         polarIM = polarIM*sintheta[np.newaxis, :]
         polarIM = polarIM*r[:,np.newaxis]
     
-    speeds = np.sum(polarIM, axis=1)
-    
-    return speeds, r[:IM.shape[1]]   # width = image width
-=======
-    polarIM, r, theta = reproject_image_into_polar(IM, origin, rmax='circle', dr=dr, dt=dt)
-
-    if Jacobian:  #  x r^2 sinθ    
-        sintheta = np.abs(np.sin(theta))
-        polarIM = polarIM*sintheta[np.newaxis, :]
-        r2 = r**2
-        polarIM = polarIM*r2[:,np.newaxis]
-    
-    speeds = np.sum(polarIM, axis=1)
-    
-    # Clip the data corresponding to the corners, since 
-    # these pixels contain incomplete information
-    n = np.min(np.shape(IM))//2     # find the shortest radial coordinate
-    if dr is not None:
-        n *= np.ceil(n/dr)
-
-    speeds = speeds[:n]             # clip the 1D data
-
-    return speeds, r, theta
->>>>>>> 9cf1a974
+    speeds = np.sum(polarIM, axis=1)   # sum over theta axis
+    r = r[:speeds.shape[0]]               # trim to same length
+    
+    return speeds, r
 
 
 def calculate_angular_distributions(IM, radial_ranges=None):
@@ -100,7 +73,6 @@
                      radial range
     """
 
-<<<<<<< HEAD
     polarIM, r_grid, theta_grid = reproject_image_into_polar(IM)
 
     theta = theta_grid[0,:]  # theta coordinates
@@ -131,35 +103,6 @@
     J Chem Phys 48, 942-943 (1968) doi:10.1063/1.1668742
 
 
-=======
-    polarIM, r, theta = reproject_image_into_polar(IM)
-
-    if radial_ranges is None:
-        radial_ranges = [(0,r[-1]),]
-
-    intensity_vs_theta_at_R = []
-    for rr in radial_ranges:
-        subr = np.logical_and(r >= rr[0],r <= rr[1])
-
-        # sum intensity across radius of spectral feature
-        intensity_vs_theta_at_R.append(np.sum(polarIM[subr], axis=0))
-
-    return theta, intensity_vs_theta_at_R
-
-
-def anisotropy_parameter(theta, intensity, theta_ranges=None):
-    """
-    Evaluate anisotropy parameter ß, for I vs θ data
-    
-         I = σ_total/4π [ 1 + β P2(cosθ) ]     Eq.(1)
-
-     where P2(x)=(3x^2-1)/2 is a 2nd order Legendre polynomial.
-    
-    Cooper and Zare "Angular distribution of photoelectrons"
-    J Chem Phys 48, 942-943 (1968) doi:10.1063/1.1668742
-
-
->>>>>>> 9cf1a974
     Parameters:
     -----------
      - theta
@@ -359,12 +302,8 @@
     return c_im
 
 
-<<<<<<< HEAD
 def center_image_by_slice(IM, slice_width=10, radial_range=(0,-1),
                           center_vertical=True, center_horizontal=True,
-=======
-def center_image_by_slice(IM, slice_width=10, r_range=(0,-1),
->>>>>>> 9cf1a974
                           pixel_center=True):
     """
     Center image by comparing opposite side, vertical and
@@ -376,13 +315,9 @@
       
       - slice_width : add together this number of rows (cols) to improve signal
       
-<<<<<<< HEAD
       - radial_range(rmin,rmax): radial range [rmin,rmax] for slide profile comparison
       - center_vertical: boolean, find vertical center
       - center_horizontal: boolean, find horizontal center
-=======
-      - r_range(rmin,rmax): radial range [rmin,rmax] for slide profile comparison
->>>>>>> 9cf1a974
       - pixel_center: boolean, make center of image within a pixel
 
     """
@@ -405,11 +340,7 @@
     bot   = IM[r2:, c2-sw2:c2+sw2].sum(axis=1)
 
     # reorient slices to the same direction, select region [rmin:rmax]
-<<<<<<< HEAD
     rmin, rmax = radial_range
-=======
-    rmin, rmax = r_range
->>>>>>> 9cf1a974
     left  = left[::-1][rmin:rmax]   # flip same direction as 'right'
     right = right[rmin:rmax]
     top   = top[::-1][rmin:rmax]    # flip
@@ -418,7 +349,6 @@
     # compare and determine shift to best overlap slice profiles
     # fix me! - should be consistent and use curve_fit()?
     shift0 = [0,]
-<<<<<<< HEAD
     if center_horizontal:
         horiz = minimize(align, shift0, args=(left, right))
     else: 
@@ -428,17 +358,13 @@
         vert  = minimize(align, shift0, args=(top, bot))
     else:
         vert['x'] = 0.0
-=======
-    horiz = minimize(align, shift0, args=(left, right))
-    vert  = minimize(align, shift0, args=(top, bot))
->>>>>>> 9cf1a974
 
     col_shift = horiz['x']
     row_shift = vert['x']
 
     if pixel_center: 
-        col_shift += 0.5
-        row_shift -= 0.5
+        col_shift = col_shift + 0.5
+        row_shift = row_shift - 0.5
 
     IM_centered = shift(IM,(row_shift,col_shift)) # center image
 
@@ -452,22 +378,15 @@
 # http://stackoverflow.com/questions/3798333/image-information-along-a-polar-coordinate-system
 # It is possible that there is a faster way to convert to polar coordinates.
 
-<<<<<<< HEAD
 def reproject_image_into_polar(data, origin=None, Jacobian=False,
                                dr=1, dt=None):
     """Reprojects a 2D numpy array ("data") into a polar coordinate system.
     "origin" is a tuple of (x0, y0) relative to the bottom-left image corner,
     and defaults to the center of the image.
-=======
-def reproject_image_into_polar(data, origin=None, rmax='corner', dr=1, dt=None):
-    """Reprojects a 2D numpy array ("data") into a polar coordinate system.
-    "origin" is a tuple of (x0, y0) and defaults to the center of the image.
->>>>>>> 9cf1a974
     
     Parameters
     ----------
      - data:   rowsxcolums numpy array
-<<<<<<< HEAD
      - origin: tuple, the coordinate of the image center, relative to bottom-left
      - Jacobian: boolean, include r intensity scaling in the coordinate transform
      - dr: radial coordinate spacing for the grid interpolation
@@ -479,16 +398,13 @@
       - output:     rows x cols  or row(col)xrow(col) numpy array, polar image
       - r_grid:     meshgrid of radial coordinates
       - theta_grid: meshgrid of theta coordinates
-=======
-     - origin: tuple, the coordinate of the image center
->>>>>>> 9cf1a974
-    """
+    """
+
     ny, nx = data.shape[:2]
     if origin is None:
         origin = (nx//2+nx%2, ny//2+ny%2)   # % handles odd size image
 
     # Determine that the min and max r and theta coords will be...
-<<<<<<< HEAD
     x, y = index_coords(data, origin=origin)  # (x,y) coordinates of each pixel
     r, theta = cart2polar(x, y)               # convert (x,y) -> (r,θ)
                                               # note θ=0 is vertical
@@ -503,27 +419,6 @@
     # Make a regular (in polar space) grid based on the min and max r & theta
     r_i     = np.linspace(r.min(), r.max(), nr, endpoint=False)
     theta_i = np.linspace(theta.min(), theta.max(), nt, endpoint=False)
-=======
-    x, y = index_coords(data, origin=origin)
-    r, theta = cart2polar(x, y)   # convert (x,y) -> (r,θ)
-
-    if rmax == 'corner':
-       rmax = r.max()
-       nr = rmax 
-    else:
-       min_nxy = np.min((nx,ny))
-       rmax = min_nxy//2 + min_nxy%2 - 1 
-       nr = int((min_nxy//2 + min_nxy%2)/dr+0.5)
-         
-    if dt is not None:
-       nt = int((theta.max()-theta.min())/(np.pi*dt/180)+0.5)
-    else:
-       nt = ny//2
-
-    # Make a regular (in polar space) grid based on the min and max r & theta
-    r_i = np.linspace(r.min(), rmax, nr)
-    theta_i = np.linspace(theta.min(), theta.max(), nt)
->>>>>>> 9cf1a974
     theta_grid, r_grid = np.meshgrid(theta_i, r_i)
 
     # Project the r and theta grid back into pixel coordinates
@@ -545,11 +440,7 @@
 def index_coords(data, origin=None):
     """Creates x & y coords for the indicies in a numpy array "data".
     "origin" defaults to the center of the image. Specify origin=(0,0)
-<<<<<<< HEAD
     to set the origin to the *bottom-left* corner of the image.
-=======
-    to set the origin to the top left corner of the image.
->>>>>>> 9cf1a974
     """
     ny, nx = data.shape[:2]
     if origin is None:
