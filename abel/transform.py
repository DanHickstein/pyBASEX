--- conflicted
+++ resolved
@@ -103,11 +103,7 @@
 
         ::
 
-<<<<<<< HEAD
            Combine:  Q01 = Q0 + Q1, Q23 = Q2 + Q3
-=======
-           Combine:  Q01 = Q0 + Q2, Q23 = Q2 + Q3
->>>>>>> 40ae3ad3
            inverse image   AQ01 | AQ01
                            -----o-----
                            AQ23 | AQ23
