--- conflicted
+++ resolved
@@ -11,11 +11,7 @@
                        put_image_quadrants
 
 ################################################################################
-<<<<<<< HEAD
-# hasenlaw - a recursive method forwrd/inverse Abel transform algorithm 
-=======
 # hansenlaw - a recursive method forword/inverse Abel transform algorithm 
->>>>>>> d86ddb57
 #
 # Stephen Gibson - Australian National University, Australia
 # Jason Gascooke - Flinders University, Australia
